import hashlib
import io
import os
import random
import requests
import string
import sys
import time
import json
import logging

from p2d._version import __version__
from p2d import p2d_utils

POLYGON_ADDRESS = 'https://polygon.codeforces.com/api/'

# Call to a Polygon API.
# It returns the response, checking that the return status is ok.
def call_polygon_api(key, secret, method_name, params, desc=None):
    params['apiKey'] = key
    params['time'] = int(time.time())
    
    rand = ''.join(random.choices(string.ascii_uppercase, k=6))
    pref = rand + '/' + method_name + '?'
    params_arr = []
    for p in params:
        params_arr.append((p, params[p]))
    params_arr.sort()
    middle = ""
    for pp in params_arr:
        if middle:
            middle += '&'
        middle += str(pp[0]) + '=' + str(pp[1])
    suff = '#' + secret

    to_hash = pref + middle + suff
    params['apiSig'] = rand + hashlib.sha512(to_hash.encode()).hexdigest()

    logging.debug('Sending API request:\n'
                  + ('\t method = %s\n' % method_name)
                  + '\t params = %s' % params)

<<<<<<< HEAD
    response = requests.post(POLYGON_ADDRESS + method_name, data=params, stream=True)
    total = int(response.headers.get('content-length', 0))
    chunk_size = max(1024, total // 100)    # Keep chunks big enough as streaming many chunks slows down download.
    content = bytes()                       # Request stream yields chunks in bytes.
    for chunk in p2d_utils.wrap_iterable_in_tqdm(
        response.iter_content(chunk_size=chunk_size),
        total // chunk_size,
        unit_scale=chunk_size/1024,
        desc=desc
    ):
        if chunk:
            content += chunk
    if not response.ok:
        logging.error('API call to Polygon returned status %s. The content of the response is %s.'
                      % (response.status_code, response.text))

    assert(response.ok)
    return content
=======
    res = requests.post(POLYGON_ADDRESS + method_name, data = params)
    if not res.ok:
        logging.error('API call to Polygon returned status %s. The content of the response is %s.' % (res.status_code, res.text))
        exit(1)
    assert(res.ok)
    return res
>>>>>>> 83180d30

# Returns the pair (revision, package_id) corresponding to the latest
# revision of the problem which has a package of type linux ready.
# It returns (-1, -1) if no valid package is found.
def get_latest_package_id(key, secret, problem_id):
    packages_list = json.loads(call_polygon_api(key, secret, 'problem.packages',
                                                {'problemId': problem_id},
                                                desc='Fetching latest package ID').decode())

    if packages_list['status'] != 'OK':
        logging.error('API problem.packages request to Polygon failed with error: %s'              % packages_list['comment'])
        exit(1)

    revision = -1
    package_id = -1
    for p in packages_list['result']:
        if p['revision'] > revision and p['state'] == 'READY' \
           and p['type'] == 'linux':
            revision = p['revision']
            package_id = p['id']
    return (revision, package_id)

# Downloads the Polygon package into polygon_zip (as a .zip archive).
def download_package(key, secret, problem_id, package_id, polygon_zip):
    package_content = call_polygon_api(key, secret, 'problem.package',
                                       {'problemId': problem_id,
                                        'packageId': package_id,
                                        'type': 'linux'},
                                        desc='Downloading Polygon package')
    with open(polygon_zip, "wb") as f:
        f.write(io.BytesIO(package_content).getbuffer())

# Fetches the list of problems of the specified contest
# as a dictionary {problem_label: problem_info}.
def get_contest_problems(key , secret, contest_id):
    return json.loads(call_polygon_api(
        key, secret, 'contest.problems', {'contestId': contest_id}, desc='Fetching contest problems'
    ).decode())['result']<|MERGE_RESOLUTION|>--- conflicted
+++ resolved
@@ -40,7 +40,6 @@
                   + ('\t method = %s\n' % method_name)
                   + '\t params = %s' % params)
 
-<<<<<<< HEAD
     response = requests.post(POLYGON_ADDRESS + method_name, data=params, stream=True)
     total = int(response.headers.get('content-length', 0))
     chunk_size = max(1024, total // 100)    # Keep chunks big enough as streaming many chunks slows down download.
@@ -59,14 +58,6 @@
 
     assert(response.ok)
     return content
-=======
-    res = requests.post(POLYGON_ADDRESS + method_name, data = params)
-    if not res.ok:
-        logging.error('API call to Polygon returned status %s. The content of the response is %s.' % (res.status_code, res.text))
-        exit(1)
-    assert(res.ok)
-    return res
->>>>>>> 83180d30
 
 # Returns the pair (revision, package_id) corresponding to the latest
 # revision of the problem which has a package of type linux ready.
