import logging
import os
import pathlib
import sys
from argparse import ArgumentParser
import logging

from p2d._version import __version__
from p2d import (domjudge_api,
                 generate_domjudge_package,
                 generate_testlib_for_domjudge,
                 parse_polygon_package,
                 polygon_api,
                 p2d_utils,
                 p2d_utils,
                 tex_utilities)
RESOURCES_PATH = os.path.join(
    os.path.split(os.path.realpath(__file__))[0], 'resources')

    
def prepare_argument_parser():
<<<<<<< HEAD
    parser = ArgumentParser(description='Utility script to import a whole contest from Polygon into DOMjudge.')
    parser.add_argument('contest_directory', help='The directory containing the config.yaml file describing the contest. This directory will store also the Polygon and DOMjudge packages.')
    parser.add_argument('--problems', nargs='+', help='Use this flag to pass the name of one or more problems if you want to execute the script on only on those problems.')
    parser.add_argument('--polygon', '--import', '--get', '--download', action='store_true', help='Whether the problem packages should be downloaded from Polygon. Otherwise only the packages already present in the system will be considered.')
    parser.add_argument('--convert', action='store_true', help='Whether the Polygon packages should be converted to DOMjudge packages. Otherwise only the DOMjudge packages already present in the system will be considered.')
    parser.add_argument('--domjudge', '--export', '--send', '--upload', action='store_true', help='Whether the DOMjudge packages shall be uploaded to the DOMjudge instance specified in config.yaml.')
    parser.add_argument('--from-contest', type=int, help='Update config.yaml with the problems of the specified Polygon contest.')
=======
    parser = ArgumentParser(description='Utility script to import a whole contest from polygon into DOMjudge.')
    parser.add_argument('contest_directory', help='The directory containing the config.yaml file describing the contest. This directory will store also the polygon and DOMjudge packages.')
    parser.add_argument('--problems', nargs='+', metavar='PROBLEM_NAME', help='Use this flag to pass the name of one or more problems if you want to execute the script only on those problems.')
    parser.add_argument('-p', '--polygon', '--import', '--get', '--download', action='store_true', help='Whether the problem packages should be downloaded from Polygon. Otherwise only the packages already present in the system will be considered.')
    parser.add_argument('-c', '--convert', action='store_true', help='Whether the polygon packages should be converted to DOMjudge packages. Otherwise only the DOMjudge packages already present in the system will be considered.')
    parser.add_argument('-d', '--domjudge', '--export', '--send', '--upload', action='store_true', help='Whether the DOMjudge packages shall be uploaded to the DOMjudge instance specified in config.yaml.')
    parser.add_argument('--from-contest', type=int, metavar='CONTEST_ID', help='Update config.yaml with the problems of the specified Polygon contest.')
>>>>>>> 74683ddf
    parser.add_argument('--pdf-contest', action='store_true', help='Whether the pdf of the whole problemset and the pdf with all the solutions should be generated. If set, the files are created in \'contest_dir/tex/problemset.pdf\' and \'contest_dir/tex/solutions.pdf\'.')
    parser.add_argument('--verbosity', choices=['debug', 'info', 'warning'],
                        default='info', help='Verbosity of the logs.')
    parser.add_argument('--no-cache', action='store_true', help='If set, the various steps (polygon, convert, domjudge) are run even if they would not be necessary (according to the caching mechanism).')
    parser.add_argument('--clear-dir', action='store_true', help='If set, problems\' data in the contest directory is deleted (as a consequence, the cache is deleted). The file \'config.yaml\' is not deleted.')
    parser.add_argument('--clear-domjudge-ids', action='store_true', help='If set, the DOMjudge IDs saved in config.yaml (for the problems that were uploaded to the DOMjudge server) are deleted. As a consequence, next time the flag `--domjudge` is passed, the problems will be uploaded as new problems to DOMjudge. This should be used either if the DOMjudge server changed, if the DOMjudge contest changed, or if the problems were deleted in the DOMjudge server.')
    parser.add_argument('--update-testlib', action='store_true', help='Whether to update the local version of testlib (syncing it with the latest version from the official github repository and patching it for DOMjudge).')
    
    return parser


def p2d(args):
    p2d_utils.configure_logging(args.verbosity)

    # Downloading and patching testlib.h if necessary.
    testlib_h = os.path.join(RESOURCES_PATH, 'testlib.h')
    if not os.path.isfile(testlib_h) or args.update_testlib:
        generate_testlib_for_domjudge.generate_testlib_for_domjudge(testlib_h)
        logging.info('The file testlib.h was successfully downloaded and patched. The local version can be found at \'%s\'.' % testlib_h)
    
    contest_dir = args.contest_directory

    config = p2d_utils.load_config_yaml(contest_dir)

    p2d_utils.validate_config_yaml(config)

    if not args.polygon and not args.convert and not args.domjudge \
       and args.from_contest is None \
       and not args.pdf_contest \
       and not args.clear_dir and not args.clear_domjudge_ids:
        logging.error('At least one of the flags --polygon, --convert, --domjudge, --from-contest, --contestpdf, --clear-dir, --clear-domjudge-ids is necessary.')
        exit(1)

    if args.clear_dir:
        for problem in config['problems']:
            if args.problems and problem['name'] not in args.problems:
                continue
            p2d_utils.remove_problem_data(problem, contest_dir)

        p2d_utils.save_config_yaml(config, contest_dir)
        logging.info('Deleted the problems\' data from \'%s\'.' % contest_dir)

    if args.clear_domjudge_ids:
        for problem in config['problems']:
            if args.problems and problem['name'] not in args.problems:
                continue
            problem['domjudge_server_version'] = -1
            problem.pop('domjudge_id', None)
            problem.pop('domjudge_externalid', None)

        p2d_utils.save_config_yaml(config, contest_dir)
        logging.info('Deleted the DOMjudge IDs from config.yaml.')
        
    if (args.polygon or args.from_contest) \
        and ('polygon' not in config
          or 'key' not in config['polygon']
          or 'secret' not in config['polygon']):
        logging.error('The entries polygon:key and polygon:secret must be '
                      'present in config.yaml to access Polygon problems.')
        exit(1)

    if args.domjudge and ('domjudge' not in config
                         or 'contest_id' not in config['domjudge']
                         or 'server' not in config['domjudge']
                         or 'username' not in config['domjudge']
                         or 'password' not in config['domjudge']):
        logging.error('The entries domjudge:contest_id, domjudge:server, '
                      'domjudge:username, domjudge:password must be present '
                      'in config.yaml to upload problems on DOMjudge.')
        exit(1)

    pathlib.Path(os.path.join(contest_dir, 'polygon')).mkdir(exist_ok=True)
    pathlib.Path(os.path.join(contest_dir, 'domjudge')).mkdir(exist_ok=True)
    pathlib.Path(os.path.join(contest_dir, 'tex')).mkdir(exist_ok=True)

    if args.from_contest is not None:
        p2d_utils.fill_config_from_contest(config, args.from_contest)
        p2d_utils.save_config_yaml(config, contest_dir)

    # Process the problems, one at a time.
    # For each problem some of the following operations are performed (depending
    # on the command line flags used to run the command):
    #  1. Download the Polygon package (from Polygon).
    #  2. Convert the Polygon package to a DOMjudge package.
    #  3. Upload the DOMjudge package (to a running DOMjudge server).
    problem_selected_exists = False
    for problem in config['problems']:
        if args.problems and problem['name'] not in args.problems:
            continue
        if not args.polygon and not args.convert and not args.domjudge:
            continue

        problem_selected_exists = True
        print('Processing problem \033[96m' + problem['name'] + '\033[39m')     # Cyan
        p2d_utils.Pol2DomLoggingFormatter.INDENT += 1

        if 'label' not in problem:
            logging.warning('The problem does not have a label.')

        if args.polygon:
            if args.no_cache:
                problem['polygon_version'] = -1
            p2d_utils.manage_download(
                config, os.path.join(contest_dir, 'polygon', problem['name']), problem)
            p2d_utils.save_config_yaml(config, contest_dir)

        if args.convert:
            if args.no_cache:
                problem['domjudge_local_version'] = -1
            p2d_utils.manage_convert(
                config,
                os.path.join(contest_dir, 'polygon', problem['name']),
                os.path.join(contest_dir, 'domjudge', problem['name']),
                os.path.join(contest_dir, 'tex'),
                problem)
            p2d_utils.save_config_yaml(config, contest_dir)
            
        if args.domjudge:
            if args.no_cache:
                problem['domjudge_server_version'] = -1
            p2d_utils.manage_domjudge(
                config, os.path.join(
                    contest_dir, 'domjudge', problem['name']), problem)
            p2d_utils.save_config_yaml(config, contest_dir)

        p2d_utils.Pol2DomLoggingFormatter.INDENT -= 1

    if args.problems and not problem_selected_exists:
        logging.warning('None of the problem names specified with --problems appears in config.yaml.')
        return

    if args.problems:
        return

    if args.pdf_contest:
        p2d_utils.generate_problemset_solutions(config, contest_dir)

# Guidelines for error tracing and logging:
#
# Use logging everywhere for info/warning/error printing.
# Do not use print.
# Use exceptions when appropriate.
#
# For errors, use logging.error followed by exit(1) or raise an exception.
# For warnings, use logging.warning.
#
# For information:
# - Use logging.info in this p2d.py (for useful information).
# - Use logging.debug in all other files (and for not-so-useful information
#   in this file).
def main():
    args = prepare_argument_parser().parse_args()
    p2d(args)

if __name__ == "__main__":
    main()


# TODO: Everything should be tested appropriately.<|MERGE_RESOLUTION|>--- conflicted
+++ resolved
@@ -19,23 +19,13 @@
 
     
 def prepare_argument_parser():
-<<<<<<< HEAD
     parser = ArgumentParser(description='Utility script to import a whole contest from Polygon into DOMjudge.')
     parser.add_argument('contest_directory', help='The directory containing the config.yaml file describing the contest. This directory will store also the Polygon and DOMjudge packages.')
-    parser.add_argument('--problems', nargs='+', help='Use this flag to pass the name of one or more problems if you want to execute the script on only on those problems.')
-    parser.add_argument('--polygon', '--import', '--get', '--download', action='store_true', help='Whether the problem packages should be downloaded from Polygon. Otherwise only the packages already present in the system will be considered.')
-    parser.add_argument('--convert', action='store_true', help='Whether the Polygon packages should be converted to DOMjudge packages. Otherwise only the DOMjudge packages already present in the system will be considered.')
-    parser.add_argument('--domjudge', '--export', '--send', '--upload', action='store_true', help='Whether the DOMjudge packages shall be uploaded to the DOMjudge instance specified in config.yaml.')
-    parser.add_argument('--from-contest', type=int, help='Update config.yaml with the problems of the specified Polygon contest.')
-=======
-    parser = ArgumentParser(description='Utility script to import a whole contest from polygon into DOMjudge.')
-    parser.add_argument('contest_directory', help='The directory containing the config.yaml file describing the contest. This directory will store also the polygon and DOMjudge packages.')
     parser.add_argument('--problems', nargs='+', metavar='PROBLEM_NAME', help='Use this flag to pass the name of one or more problems if you want to execute the script only on those problems.')
     parser.add_argument('-p', '--polygon', '--import', '--get', '--download', action='store_true', help='Whether the problem packages should be downloaded from Polygon. Otherwise only the packages already present in the system will be considered.')
-    parser.add_argument('-c', '--convert', action='store_true', help='Whether the polygon packages should be converted to DOMjudge packages. Otherwise only the DOMjudge packages already present in the system will be considered.')
+    parser.add_argument('-c', '--convert', action='store_true', help='Whether the Polygon packages should be converted to DOMjudge packages. Otherwise only the DOMjudge packages already present in the system will be considered.')
     parser.add_argument('-d', '--domjudge', '--export', '--send', '--upload', action='store_true', help='Whether the DOMjudge packages shall be uploaded to the DOMjudge instance specified in config.yaml.')
     parser.add_argument('--from-contest', type=int, metavar='CONTEST_ID', help='Update config.yaml with the problems of the specified Polygon contest.')
->>>>>>> 74683ddf
     parser.add_argument('--pdf-contest', action='store_true', help='Whether the pdf of the whole problemset and the pdf with all the solutions should be generated. If set, the files are created in \'contest_dir/tex/problemset.pdf\' and \'contest_dir/tex/solutions.pdf\'.')
     parser.add_argument('--verbosity', choices=['debug', 'info', 'warning'],
                         default='info', help='Verbosity of the logs.')
